
<<<<<<< HEAD
# Personalized Physical Therapy App

This is a code bundle for Personalized Physical Therapy App. The original project is available at https://www.figma.com/design/y4vkudqpjAtolUpFswN7CJ/Personalized-Physical-Therapy-App.

## Features
=======
  # Personalized Physical Therapy App
  Welcome to PhysicAI Therapy
  
  ## Running the code
>>>>>>> 68010d1c

- **Personalized Assessment**: Complete a comprehensive assessment to get tailored exercise recommendations
- **Curated Exercise Library**: 12 carefully selected physical therapy exercises designed for rehabilitation
- **Comprehensive Exercise Database**: Access to 800+ exercises from the [free-exercise-db](https://github.com/yuhonas/free-exercise-db) repository
- **Progress Tracking**: Monitor your recovery progress with detailed workout logs and charts
- **Adaptive Recommendations**: Exercises automatically adjust based on your pain level and mobility
- **Search & Filter**: Find exercises by category, difficulty, equipment, or target muscles

## Exercise Library Integration

The app now includes integration with the free-exercise-db API, providing access to over 800 exercises filtered specifically for physical therapy use. The exercise library includes:

- **Smart Filtering**: Automatically filters out exercises requiring heavy gym equipment
- **Physical Therapy Focus**: Prioritizes exercises suitable for rehabilitation
- **Advanced Search**: Search by name, instructions, target muscles, or equipment
- **Categorization**: Filter by exercise type (strength, stretching, cardio, etc.)
- **Difficulty Levels**: Filter by beginner, intermediate, advanced, or expert levels

## Running the code

Run `npm i` to install the dependencies.

Run `npm run dev` to start the development server.

## Tech Stack

- React with TypeScript
- Vite for build tooling
- Tailwind CSS for styling
- Lucide React for icons
- Free Exercise DB API for exercise data<|MERGE_RESOLUTION|>--- conflicted
+++ resolved
@@ -1,16 +1,8 @@
-
-<<<<<<< HEAD
 # Personalized Physical Therapy App
 
-This is a code bundle for Personalized Physical Therapy App. The original project is available at https://www.figma.com/design/y4vkudqpjAtolUpFswN7CJ/Personalized-Physical-Therapy-App.
+Welcome to PhysicAI Therapy - A comprehensive physical therapy application with AI-powered exercise recommendations.
 
 ## Features
-=======
-  # Personalized Physical Therapy App
-  Welcome to PhysicAI Therapy
-  
-  ## Running the code
->>>>>>> 68010d1c
 
 - **Personalized Assessment**: Complete a comprehensive assessment to get tailored exercise recommendations
 - **Curated Exercise Library**: 12 carefully selected physical therapy exercises designed for rehabilitation
@@ -41,4 +33,5 @@
 - Vite for build tooling
 - Tailwind CSS for styling
 - Lucide React for icons
-- Free Exercise DB API for exercise data+- Free Exercise DB API for exercise data
+- Python Flask backend for advanced recommendations